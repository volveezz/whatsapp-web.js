'use strict';

const Base = require('./Base');
const MessageMedia = require('./MessageMedia');
const Location = require('./Location');
const Order = require('./Order');
const Payment = require('./Payment');
<<<<<<< HEAD
const { MessageTypes } = require('../util/Constants');
const PollVote = require('./PollVote');
=======
const Reaction = require('./Reaction');
const {MessageTypes} = require('../util/Constants');
>>>>>>> ac7df250

/**
 * Represents a Message on WhatsApp
 * @extends {Base}
 */
class Message extends Base {
    constructor(client, data) {
        super(client);

        if (data) this._patch(data);
    }

    _patch(data) {
        this._data = data;
        
        /**
         * MediaKey that represents the sticker 'ID'
         * @type {string}
         */
        this.mediaKey = data.mediaKey;
        
        /**
         * ID that represents the message
         * @type {object}
         */
        this.id = data.id;

        /**
         * ACK status for the message
         * @type {MessageAck}
         */
        this.ack = data.ack;

        /**
         * Indicates if the message has media available for download
         * @type {boolean}
         */
        this.hasMedia = Boolean(data.mediaKey && data.directPath);

        /**
         * Message content
         * @type {string}
         */
        this.body = this.hasMedia ? data.caption || '' : data.body || data.pollName || '';

        /**
         * Message type
         * @type {MessageTypes}
         */
        this.type = data.type;

        /**
         * Unix timestamp for when the message was created
         * @type {number}
         */
        this.timestamp = data.t;

        /**
         * ID for the Chat that this message was sent to, except if the message was sent by the current user.
         * @type {string}
         */
        this.from = (typeof (data.from) === 'object' && data.from !== null) ? data.from._serialized : data.from;

        /**
         * ID for who this message is for.
         *
         * If the message is sent by the current user, it will be the Chat to which the message is being sent.
         * If the message is sent by another user, it will be the ID for the current user.
         * @type {string}
         */
        this.to = (typeof (data.to) === 'object' && data.to !== null) ? data.to._serialized : data.to;

        /**
         * If the message was sent to a group, this field will contain the user that sent the message.
         * @type {string}
         */
        this.author = (typeof (data.author) === 'object' && data.author !== null) ? data.author._serialized : data.author;

        /**
         * String that represents from which device type the message was sent
         * @type {string}
         */
        this.deviceType = data.id.id.length > 21 ? 'android' : data.id.id.substring(0, 2) == '3A' ? 'ios' : 'web';

        /**
         * Indicates if the message was forwarded
         * @type {boolean}
         */
        this.isForwarded = data.isForwarded;

        /**
         * Indicates how many times the message was forwarded.
         *
         * The maximum value is 127.
         * @type {number}
         */
        this.forwardingScore = data.forwardingScore || 0;

        /**
         * Indicates if the message is a status update
         * @type {boolean}
         */
        this.isStatus = data.isStatusV3;

        /**
         * Indicates if the message was starred
         * @type {boolean}
         */
        this.isStarred = data.star;

        /**
         * Indicates if the message was a broadcast
         * @type {boolean}
         */
        this.broadcast = data.broadcast;

        /**
         * Indicates if the message was sent by the current user
         * @type {boolean}
         */
        this.fromMe = data.id.fromMe;

        /**
         * Indicates if the message was sent as a reply to another message.
         * @type {boolean}
         */
        this.hasQuotedMsg = data.quotedMsg ? true : false;

        /**
         * Indicates whether there are reactions to the message
         * @type {boolean}
         */
        this.hasReaction = data.hasReaction ? true : false;

        /**
         * Indicates the duration of the message in seconds
         * @type {string}
         */
        this.duration = data.duration ? data.duration : undefined;

        /**
         * Location information contained in the message, if the message is type "location"
         * @type {Location}
         */
        this.location = data.type === MessageTypes.LOCATION ? new Location(data.lat, data.lng, data.loc) : undefined;

        /**
         * List of vCards contained in the message.
         * @type {Array<string>}
         */
        this.vCards = data.type === MessageTypes.CONTACT_CARD_MULTI ? data.vcardList.map((c) => c.vcard) : data.type === MessageTypes.CONTACT_CARD ? [data.body] : [];

        /**
         * Group Invite Data
         * @type {object}
         */
        this.inviteV4 = data.type === MessageTypes.GROUP_INVITE ? {
            inviteCode: data.inviteCode,
            inviteCodeExp: data.inviteCodeExp,
            groupId: data.inviteGrp,
            groupName: data.inviteGrpName,
            fromId: data.from._serialized,
            toId: data.to._serialized
        } : undefined;

        /**
         * Indicates the mentions in the message body.
         * @type {Array<string>}
         */
        this.mentionedIds = [];

        if (data.mentionedJidList) {
            this.mentionedIds = data.mentionedJidList;
        }

        /**
         * Order ID for message type ORDER
         * @type {string}
         */
        this.orderId = data.orderId ? data.orderId : undefined;
        /**
         * Order Token for message type ORDER
         * @type {string}
         */
        this.token = data.token ? data.token : undefined;

        /** 
         * Indicates whether the message is a Gif
         * @type {boolean}
         */
        this.isGif = Boolean(data.isGif);

        /**
         * Indicates if the message will disappear after it expires
         * @type {boolean}
         */
        this.isEphemeral = data.isEphemeral;

        /** Title */
        if (data.title) {
            this.title = data.title;
        }

        /** Description */
        if (data.description) {
            this.description = data.description;
        }

        /** Business Owner JID */
        if (data.businessOwnerJid) {
            this.businessOwnerJid = data.businessOwnerJid;
        }

        /** Product ID */
        if (data.productId) {
            this.productId = data.productId;
        }

        /**
         * Links included in the message.
         * @type {Array<{link: string, isSuspicious: boolean}>}
         *
         */
        this.links = data.links;

        /** Buttons */
        if (data.dynamicReplyButtons) {
            this.dynamicReplyButtons = data.dynamicReplyButtons;
        }

        /** Selected Button Id **/
        if (data.selectedButtonId) {
            this.selectedButtonId = data.selectedButtonId;
        }

        /** Selected List row Id **/
        if (data.listResponse && data.listResponse.singleSelectReply.selectedRowId) {
            this.selectedRowId = data.listResponse.singleSelectReply.selectedRowId;
        }

        if (this.type == MessageTypes.POLL_CREATION) {

            /** Selectable poll options */
            this.pollOptions = data.pollOptions.map(option => {
                return option.name;
            });

            /** Current poll votes, refresh with Message.refreshPollVotes() */
            this.pollVotes = data.pollVotes.map((pollVote) => {
                return new PollVote(this.client, {...pollVote, pollCreationMessage: this});
            });
        }

        return super._patch(data);
    }

    _getChatId() {
        return this.fromMe ? this.to : this.from;
    }

    /**
     * Reloads this Message object's data in-place with the latest values from WhatsApp Web. 
     * Note that the Message must still be in the web app cache for this to work, otherwise will return null.
     * @returns {Promise<Message>}
     */
    async reload() {
        const newData = await this.client.pupPage.evaluate((msgId) => {
            const msg = window.Store.Msg.get(msgId);
            if(!msg) return null;
            return window.WWebJS.getMessageModel(msg);
        }, this.id._serialized);

        if(!newData) return null;
        
        this._patch(newData);
        return this;
    }

    /**
     * Returns message in a raw format
     * @type {Object}
     */
    get rawData() {
        return this._data;
    }
    
    /**
     * Returns the Chat this message was sent in
     * @returns {Promise<Chat>}
     */
    getChat() {
        return this.client.getChatById(this._getChatId());
    }

    /**
     * Returns the Contact this message was sent from
     * @returns {Promise<Contact>}
     */
    getContact() {
        return this.client.getContactById(this.author || this.from);
    }

    /**
     * Returns the Contacts mentioned in this message
     * @returns {Promise<Array<Contact>>}
     */
    async getMentions() {
        return await Promise.all(this.mentionedIds.map(async m => await this.client.getContactById(m)));
    }

    /**
     * Returns the quoted message, if any
     * @returns {Promise<Message>}
     */
    async getQuotedMessage() {
        if (!this.hasQuotedMsg) return undefined;

        const quotedMsg = await this.client.pupPage.evaluate((msgId) => {
            const msg = window.Store.Msg.get(msgId);
            const quotedMsg = window.Store.QuotedMsg.getQuotedMsgObj(msg);
            return window.WWebJS.getMessageModel(quotedMsg);
        }, this.id._serialized);

        return new Message(this.client, quotedMsg);
    }

    /**
     * Sends a message as a reply to this message. If chatId is specified, it will be sent
     * through the specified Chat. If not, it will send the message
     * in the same Chat as the original message was sent.
     *
     * @param {string|MessageMedia|Location} content
     * @param {string} [chatId]
     * @param {MessageSendOptions} [options]
     * @returns {Promise<Message>}
     */
    async reply(content, chatId, options = {}) {
        if (!chatId) {
            chatId = this._getChatId();
        }

        options = {
            ...options,
            quotedMessageId: this.id._serialized
        };

        return this.client.sendMessage(chatId, content, options);
    }

    /**
     * React to this message with an emoji
     * @param {string} reaction - Emoji to react with. Send an empty string to remove the reaction.
     * @return {Promise}
     */
    async react(reaction){
        await this.client.pupPage.evaluate(async (messageId, reaction) => {
            if (!messageId) { return undefined; }
            
            const msg = await window.Store.Msg.get(messageId);
            await window.Store.sendReactionToMsg(msg, reaction);
        }, this.id._serialized, reaction);
    }

    /**
     * Accept Group V4 Invite
     * @returns {Promise<Object>}
     */
    async acceptGroupV4Invite() {
        return await this.client.acceptGroupV4Invite(this.inviteV4);
    }

    /**
     * Forwards this message to another chat (that you chatted before, otherwise it will fail)
     *
     * @param {string|Chat} chat Chat model or chat ID to which the message will be forwarded
     * @returns {Promise}
     */
    async forward(chat) {
        const chatId = typeof chat === 'string' ? chat : chat.id._serialized;

        await this.client.pupPage.evaluate(async (msgId, chatId) => {
            let msg = window.Store.Msg.get(msgId);
            let chat = window.Store.Chat.get(chatId);

            return await chat.forwardMessages([msg]);
        }, this.id._serialized, chatId);
    }

    /**
     * Downloads and returns the attatched message media
     * @returns {Promise<MessageMedia>}
     */
    async downloadMedia() {
        if (!this.hasMedia) {
            return undefined;
        }

        const result = await this.client.pupPage.evaluate(async (msgId) => {
            const msg = window.Store.Msg.get(msgId);
            if (!msg) {
                return undefined;
            }
            if (msg.mediaData.mediaStage != 'RESOLVED') {
                // try to resolve media
                await msg.downloadMedia({
                    downloadEvenIfExpensive: true,
                    rmrReason: 1
                });
            }

            if (msg.mediaData.mediaStage.includes('ERROR') || msg.mediaData.mediaStage === 'FETCHING') {
                // media could not be downloaded
                return undefined;
            }

            try {
                const decryptedMedia = await window.Store.DownloadManager.downloadAndMaybeDecrypt({
                    directPath: msg.directPath,
                    encFilehash: msg.encFilehash,
                    filehash: msg.filehash,
                    mediaKey: msg.mediaKey,
                    mediaKeyTimestamp: msg.mediaKeyTimestamp,
                    type: msg.type,
                    signal: (new AbortController).signal
                });

                const data = await window.WWebJS.arrayBufferToBase64Async(decryptedMedia);

                return {
                    data,
                    mimetype: msg.mimetype,
                    filename: msg.filename,
                    filesize: msg.size
                };
            } catch (e) {
                if(e.status && e.status === 404) return undefined;
                throw e;
            }
        }, this.id._serialized);

        if (!result) return undefined;
        return new MessageMedia(result.mimetype, result.data, result.filename, result.filesize);
    }

    /**
     * Deletes a message from the chat
     * @param {?boolean} everyone If true and the message is sent by the current user or the user is an admin, will delete it for everyone in the chat.
     */
    async delete(everyone) {
        await this.client.pupPage.evaluate((msgId, everyone) => {
            let msg = window.Store.Msg.get(msgId);

            const canRevoke = window.Store.MsgActionChecks.canSenderRevokeMsg(msg) || window.Store.MsgActionChecks.canAdminRevokeMsg(msg);
            if (everyone && canRevoke) {
                return window.Store.Cmd.sendRevokeMsgs(msg.chat, [msg], { type: msg.id.fromMe ? 'Sender' : 'Admin' });
            }

            return window.Store.Cmd.sendDeleteMsgs(msg.chat, [msg], true);
        }, this.id._serialized, everyone);
    }

    /**
     * Stars this message
     */
    async star() {
        await this.client.pupPage.evaluate((msgId) => {
            let msg = window.Store.Msg.get(msgId);

            if (window.Store.MsgActionChecks.canStarMsg(msg)) {
                return window.Store.Cmd.sendStarMsgs(msg.chat, [msg], false);
            }
        }, this.id._serialized);
    }

    /**
     * Unstars this message
     */
    async unstar() {
        await this.client.pupPage.evaluate((msgId) => {
            let msg = window.Store.Msg.get(msgId);

            if (window.Store.MsgActionChecks.canStarMsg(msg)) {
                return window.Store.Cmd.sendUnstarMsgs(msg.chat, [msg], false);
            }
        }, this.id._serialized);
    }

    /**
     * Message Info
     * @typedef {Object} MessageInfo
     * @property {Array<{id: ContactId, t: number}>} delivery Contacts to which the message has been delivered to
     * @property {number} deliveryRemaining Amount of people to whom the message has not been delivered to
     * @property {Array<{id: ContactId, t: number}>} played Contacts who have listened to the voice message
     * @property {number} playedRemaining Amount of people who have not listened to the message
     * @property {Array<{id: ContactId, t: number}>} read Contacts who have read the message
     * @property {number} readRemaining Amount of people who have not read the message
     */

    /**
     * Get information about message delivery status. May return null if the message does not exist or is not sent by you.
     * @returns {Promise<?MessageInfo>}
     */
    async getInfo() {
        const info = await this.client.pupPage.evaluate(async (msgId) => {
            const msg = window.Store.Msg.get(msgId);
            if (!msg) return null;

            return await window.Store.MessageInfo.sendQueryMsgInfo(msg.id);
        }, this.id._serialized);

        return info;
    }

    /**
     * Gets the order associated with a given message
     * @return {Promise<Order>}
     */
    async getOrder() {
        if (this.type === MessageTypes.ORDER) {
            const result = await this.client.pupPage.evaluate((orderId, token, chatId) => {
                return window.WWebJS.getOrderDetail(orderId, token, chatId);
            }, this.orderId, this.token, this._getChatId());
            if (!result) return undefined;
            return new Order(this.client, result);
        }
        return undefined;
    }
    /**
     * Gets the payment details associated with a given message
     * @return {Promise<Payment>}
     */
    async getPayment() {
        if (this.type === MessageTypes.PAYMENT) {
            const msg = await this.client.pupPage.evaluate(async (msgId) => {
                const msg = window.Store.Msg.get(msgId);
                if(!msg) return null;
                return msg.serialize();
            }, this.id._serialized);
            return new Payment(this.client, msg);
        }
        return undefined;
    }

<<<<<<< HEAD
    /**
     * Refresh the current poll votes
     * @returns {Promise<void>}
     */
    async refreshPollVotes() {
        if (this.type != MessageTypes.POLL_CREATION) throw 'Invalid usage! Can only be used with a pollCreation message';
        const pollVotes = await this.client.evaluate((parentMsgId) => {
            return window.Store.PollVote.getForParent(parentMsgId).getModelsArray().map(a => a.serialize());
        }, this.id);
        this.pollVotes = pollVotes.map((pollVote) => {
            return new PollVote(this.client, {...pollVote, pollCreationMessage: this});
        });
        return;
    }

    /**
     * Vote to the poll.
     * @param {Array<string>} selectedOptions Array of options selected.
     * @returns {Promise<void>}
     */
    async vote(selectedOptions) {
        if (this.type != MessageTypes.POLL_CREATION) throw 'Invalid usage! Can only be used with a pollCreation message';
        
        return this.client.evaluate((creationMsgId, selectedOptions) => {
            window.WWebJS.votePoll(creationMsgId, selectedOptions);
        }, this.id, selectedOptions);
=======

    /**
     * Reaction List
     * @typedef {Object} ReactionList
     * @property {string} id Original emoji
     * @property {string} aggregateEmoji aggregate emoji
     * @property {boolean} hasReactionByMe Flag who sent the reaction
     * @property {Array<Reaction>} senders Reaction senders, to this message
     */

    /**
     * Gets the reactions associated with the given message
     * @return {Promise<ReactionList[]>}
     */
    async getReactions() {
        if (!this.hasReaction) {
            return undefined;
        }

        const reactions = await this.client.pupPage.evaluate(async (msgId) => {
            const msgReactions = await window.Store.Reactions.find(msgId);
            if (!msgReactions || !msgReactions.reactions.length) return null;
            return msgReactions.reactions.serialize();
        }, this.id._serialized);

        if (!reactions) {
            return undefined;
        }

        return reactions.map(reaction => {
            reaction.senders = reaction.senders.map(sender => {
                sender.timestamp = Math.round(sender.timestamp / 1000);
                return new Reaction(this.client, sender);
            });
            return reaction;
        });
>>>>>>> ac7df250
    }
}

module.exports = Message;<|MERGE_RESOLUTION|>--- conflicted
+++ resolved
@@ -5,13 +5,11 @@
 const Location = require('./Location');
 const Order = require('./Order');
 const Payment = require('./Payment');
-<<<<<<< HEAD
 const { MessageTypes } = require('../util/Constants');
 const PollVote = require('./PollVote');
-=======
 const Reaction = require('./Reaction');
 const {MessageTypes} = require('../util/Constants');
->>>>>>> ac7df250
+
 
 /**
  * Represents a Message on WhatsApp
@@ -555,7 +553,6 @@
         return undefined;
     }
 
-<<<<<<< HEAD
     /**
      * Refresh the current poll votes
      * @returns {Promise<void>}
@@ -582,8 +579,8 @@
         return this.client.evaluate((creationMsgId, selectedOptions) => {
             window.WWebJS.votePoll(creationMsgId, selectedOptions);
         }, this.id, selectedOptions);
-=======
-
+    }
+    
     /**
      * Reaction List
      * @typedef {Object} ReactionList
@@ -619,7 +616,6 @@
             });
             return reaction;
         });
->>>>>>> ac7df250
     }
 }
 
